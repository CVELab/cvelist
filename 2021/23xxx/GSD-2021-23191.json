{
    "GSD": {
        "alias": "CVE-2021-23191",
<<<<<<< HEAD
        "id": "GSD-2021-23191",
        "references": [
            "https://www.debian.org/security/2021/dsa-4928"
        ]
=======
        "description": "A security issue was found in htmldoc v1.9.12 and before. A NULL pointer dereference in the function image_load_jpeg() in image.cxx may result in denial of service.",
        "id": "GSD-2021-23191"
>>>>>>> b52b9cf5
    },
    "namespaces": {
        "cve.org": {
            "CVE_data_meta": {
                "ASSIGNER": "secalert@redhat.com",
                "ID": "CVE-2021-23191",
                "STATE": "PUBLIC"
            },
            "affects": {
                "vendor": {
                    "vendor_data": [
                        {
                            "product": {
                                "product_data": [
                                    {
                                        "product_name": "htmldoc",
                                        "version": {
                                            "version_data": [
                                                {
                                                    "version_value": "Fixed in htmldoc v1.9.12 and later."
                                                }
                                            ]
                                        }
                                    }
                                ]
                            },
                            "vendor_name": "n/a"
                        }
                    ]
                }
            },
            "data_format": "MITRE",
            "data_type": "CVE",
            "data_version": "4.0",
            "description": {
                "description_data": [
                    {
                        "lang": "eng",
                        "value": "A security issue was found in htmldoc v1.9.12 and before. A NULL pointer dereference in the function image_load_jpeg() in image.cxx may result in denial of service."
                    }
                ]
            },
            "problemtype": {
                "problemtype_data": [
                    {
                        "description": [
                            {
                                "lang": "eng",
                                "value": "CWE-476 - NULL Pointer Dereference"
                            }
                        ]
                    }
                ]
            },
            "references": {
                "reference_data": [
                    {
                        "name": "https://github.com/michaelrsweet/htmldoc/issues/415",
                        "refsource": "MISC",
                        "url": "https://github.com/michaelrsweet/htmldoc/issues/415"
                    },
                    {
                        "name": "https://github.com/michaelrsweet/htmldoc/commit/369b2ea1fd0d0537ba707f20a2f047b6afd2fbdc",
                        "refsource": "MISC",
                        "url": "https://github.com/michaelrsweet/htmldoc/commit/369b2ea1fd0d0537ba707f20a2f047b6afd2fbdc"
                    },
                    {
                        "name": "https://bugzilla.redhat.com/show_bug.cgi?id=1967022",
                        "refsource": "MISC",
                        "url": "https://bugzilla.redhat.com/show_bug.cgi?id=1967022"
                    },
                    {
                        "name": "https://ubuntu.com/security/CVE-2021-23191",
                        "refsource": "MISC",
                        "url": "https://ubuntu.com/security/CVE-2021-23191"
                    }
                ]
            }
        },
        "nvd.nist.gov": {
            "configurations": {
                "CVE_data_version": "4.0",
                "nodes": []
            },
            "cve": {
                "CVE_data_meta": {
                    "ASSIGNER": "secalert@redhat.com",
                    "ID": "CVE-2021-23191"
                },
                "data_format": "MITRE",
                "data_type": "CVE",
                "data_version": "4.0",
                "description": {
                    "description_data": [
                        {
                            "lang": "en",
                            "value": "A security issue was found in htmldoc v1.9.12 and before. A NULL pointer dereference in the function image_load_jpeg() in image.cxx may result in denial of service."
                        }
                    ]
                },
                "problemtype": {
                    "problemtype_data": [
                        {
                            "description": []
                        }
                    ]
                },
                "references": {
                    "reference_data": [
                        {
                            "name": "https://ubuntu.com/security/CVE-2021-23191",
                            "refsource": "MISC",
                            "tags": [],
                            "url": "https://ubuntu.com/security/CVE-2021-23191"
                        },
                        {
                            "name": "https://github.com/michaelrsweet/htmldoc/commit/369b2ea1fd0d0537ba707f20a2f047b6afd2fbdc",
                            "refsource": "MISC",
                            "tags": [],
                            "url": "https://github.com/michaelrsweet/htmldoc/commit/369b2ea1fd0d0537ba707f20a2f047b6afd2fbdc"
                        },
                        {
                            "name": "https://github.com/michaelrsweet/htmldoc/issues/415",
                            "refsource": "MISC",
                            "tags": [],
                            "url": "https://github.com/michaelrsweet/htmldoc/issues/415"
                        },
                        {
                            "name": "https://bugzilla.redhat.com/show_bug.cgi?id=1967022",
                            "refsource": "MISC",
                            "tags": [],
                            "url": "https://bugzilla.redhat.com/show_bug.cgi?id=1967022"
                        }
                    ]
                }
            },
            "impact": {},
            "lastModifiedDate": "2022-03-03T13:11Z",
            "publishedDate": "2022-03-02T23:15Z"
        }
    }
}<|MERGE_RESOLUTION|>--- conflicted
+++ resolved
@@ -1,15 +1,11 @@
 {
     "GSD": {
         "alias": "CVE-2021-23191",
-<<<<<<< HEAD
         "id": "GSD-2021-23191",
+        "description": "A security issue was found in htmldoc v1.9.12 and before. A NULL pointer dereference in the function image_load_jpeg() in image.cxx may result in denial of service.",
         "references": [
             "https://www.debian.org/security/2021/dsa-4928"
         ]
-=======
-        "description": "A security issue was found in htmldoc v1.9.12 and before. A NULL pointer dereference in the function image_load_jpeg() in image.cxx may result in denial of service.",
-        "id": "GSD-2021-23191"
->>>>>>> b52b9cf5
     },
     "namespaces": {
         "cve.org": {
