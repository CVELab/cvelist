--- conflicted
+++ resolved
@@ -1,14 +1,8 @@
 {
     "GSD": {
-<<<<<<< HEAD
         "alias": "CVE-2022-0126",
         "description": "According to huntr.dev 0019eb1c-8bf9-4bd0-a27f-aadc173515cb\n\n# Improper Authorization in orchardcms/orchardcore\n\n## Description\n\nA low-privilege user (I tested it with Editor priv user) can create any role in the application.\n\n## Proof of Concept\n\nMake a POST request to /Admin/Roles/Create using low-priv user's cookie and __RequestVerificationToken\n\nA new role will be created with the specified name.\n\n## Impact\n\nA low-priv user can create a number of roles which breaks the authorization principle of this application.\n\n## Occurrences\n\nAdminController.cs L73-L123\n\n",
         "id": "GSD-2022-0126"
-=======
-        "alias": "CVE-2022-0821",
-        "description": "Improper Authorization in GitHub repository orchardcms/orchardcore prior to 1.3.0.",
-        "id": "GSD-2022-0821"
->>>>>>> 8c7a3e8d
     },
     "namespaces": {
         "cve.org": {
@@ -78,7 +72,6 @@
                                 "value": "CWE-285 Improper Authorization"
                             }
                         ]
-<<<<<<< HEAD
                     }
                 ]
             },
@@ -96,25 +89,6 @@
                     }
                 ]
             },
-=======
-                    }
-                ]
-            },
-            "references": {
-                "reference_data": [
-                    {
-                        "name": "https://github.com/orchardcms/orchardcore/commit/b7096af1028d8f909f63dd076d1bbd573913a92d",
-                        "refsource": "MISC",
-                        "url": "https://github.com/orchardcms/orchardcore/commit/b7096af1028d8f909f63dd076d1bbd573913a92d"
-                    },
-                    {
-                        "name": "https://huntr.dev/bounties/0019eb1c-8bf9-4bd0-a27f-aadc173515cb",
-                        "refsource": "CONFIRM",
-                        "url": "https://huntr.dev/bounties/0019eb1c-8bf9-4bd0-a27f-aadc173515cb"
-                    }
-                ]
-            },
->>>>>>> 8c7a3e8d
             "source": {
                 "advisory": "0019eb1c-8bf9-4bd0-a27f-aadc173515cb",
                 "discovery": "EXTERNAL"
