--- conflicted
+++ resolved
@@ -1,75 +1,6 @@
 {
-<<<<<<< HEAD
   "GSD": {
-    "vendor_name": "OpenSSL",
-    "product_name": "OpenSSL",
-    "product_version": "3.0.4",
-    "vulnerability_type": "heap buffer overflow",
-    "affected_component": "AVX512 support",
-    "attack_vector": "network",
-    "impact": "code execution",
-    "credit": "xry111 Xi Ruoyao",
-    "references": [
-      "https://github.com/openssl/openssl/issues/18625",
-      "https://github.com/openssl/openssl/commit/10d8a109be0fe50315e4eeb0676f6571914cd47a",
-      "https://www.theregister.com/2022/06/27/openssl_304_memory_corruption_bug/",
-      "https://guidovranken.com/2022/06/27/notes-on-openssl-remote-memory-corruption/",
-      "https://twitter.com/GuidoVranken/status/1539687342939820032",
-      "https://en.wikipedia.org/wiki/AVX-512"
-    ],
-    "reporter": "kurtseifried",
-    "reporter_id": 582211,
-    "notes": "",
-    "description": "In OpenSSL version 3.0.4 a heap buffer overflow exists in the AVX512 support that can be attacked via network resulting in code execution. This is reachable via four code paths: RSAZ 1024, RSAZ 512, Dual 1024 RSAZ, and Default constant-time Montgomery modular exponentiation. Please note this issue is especially serious as OpenSSL 3.0.4 contains a security fix for CVE-2022-2068 which allows arbitrary code execution. This means that all users of OpenSSL 3 are affected by a number of serious security vulnerabilities. Intel AVX-512 support is present in Intel CPUs releases including Knights Landing (Xeon Phi x200, 2016), Knights Mill (Xeon Phi x205, 2017), Skylake-SP, Skylake-X (2017), Cannon Lake (2018), Cascade Lake (2019), Cooper Lake (2020), Ice Lake (2019), Tiger Lake (2020), Rocket Lake (2021). Please note that on Alder Lake (2021) AVX-512 is not officially supported, but can be enabled on some motherboards with some BIOS versions. For AMD all Zen4 CPUs contain AVX-512 support."
-  },
-  "OSV": {
     "id": "GSD-2022-1002526",
-    "modified": "2022-06-28T02:20:38.695078Z",
-    "published": "2022-06-28T02:20:38.695078Z",
-    "summary": "heap buffer overflow in OpenSSL version 3.0.4",
-    "details": "In OpenSSL version 3.0.4 a heap buffer overflow exists in the AVX512 support that can be attacked via network resulting in code execution. This is reachable via four code paths: RSAZ 1024, RSAZ 512, Dual 1024 RSAZ, and Default constant-time Montgomery modular exponentiation. Please note this issue is especially serious as OpenSSL 3.0.4 contains a security fix for CVE-2022-2068 which allows arbitrary code execution. This means that all users of OpenSSL 3 are affected by a number of serious security vulnerabilities. Intel AVX-512 support is present in Intel CPUs releases including Knights Landing (Xeon Phi x200, 2016), Knights Mill (Xeon Phi x205, 2017), Skylake-SP, Skylake-X (2017), Cannon Lake (2018), Cascade Lake (2019), Cooper Lake (2020), Ice Lake (2019), Tiger Lake (2020), Rocket Lake (2021). Please note that on Alder Lake (2021) AVX-512 is not officially supported, but can be enabled on some motherboards with some BIOS versions. For AMD all Zen4 CPUs contain AVX-512 support.",
-    "affected": [
-      {
-        "package": {
-          "name": "OpenSSL",
-          "ecosystem": "GSD"
-        },
-        "versions": [
-          "3.0.4"
-        ]
-      }
-    ],
-    "references": [
-      {
-        "type": "WEB",
-        "url": "https://github.com/openssl/openssl/issues/18625"
-      },
-      {
-        "type": "WEB",
-        "url": "https://github.com/openssl/openssl/commit/10d8a109be0fe50315e4eeb0676f6571914cd47a"
-      },
-      {
-        "type": "WEB",
-        "url": "https://www.theregister.com/2022/06/27/openssl_304_memory_corruption_bug/"
-      },
-      {
-        "type": "WEB",
-        "url": "https://guidovranken.com/2022/06/27/notes-on-openssl-remote-memory-corruption/"
-      },
-      {
-        "type": "WEB",
-        "url": "https://twitter.com/GuidoVranken/status/1539687342939820032"
-      },
-      {
-        "type": "WEB",
-        "url": "https://en.wikipedia.org/wiki/AVX-512"
-      }
-    ]
+    "alias": "GSD-2022-2274"
   }
-=======
-    "GSD": {
-        "id": "GSD-2022-1002526",
-        "alias": "GSD-2022-2274"
-    }
->>>>>>> 93d6cd35
 }