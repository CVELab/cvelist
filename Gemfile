source 'https://rubygems.org'

<<<<<<< HEAD
gem 'rspec', '3.3.0'
=======
gem 'rake'
gem 'rspec'
>>>>>>> ba0ba0ab
<|MERGE_RESOLUTION|>--- conflicted
+++ resolved
@@ -1,8 +1,4 @@
 source 'https://rubygems.org'
 
-<<<<<<< HEAD
 gem 'rspec', '3.3.0'
-=======
-gem 'rake'
-gem 'rspec'
->>>>>>> ba0ba0ab
+gem 'rake'