# Global Security Database (GSD)

This is the Global Security Database (GSD) which contains all the GSD's and their data.

# Accessing the Data

There are two easy ways to access the data:

1. To get all the data simply fork or copy the gsd-database repo
2. To get a single GSD entry simply use the raw API at https://raw.globalsecuritydatabase.org/GSD-YEAR-NUMBER e.g.https://raw.globalsecuritydatabase.org/GSD-2022-1000000 this will redirect you to the JSON file for that entry if it exists. Please note it does not check if the entry exists or not, it simply redirects if the GSD ID is well formed.

## GitHub Sub directory and filename format

A directory for the year and a sub directory for the GSD identifier number, broken into blocks of 1000, and then the filename is GSD-YEAR-IDENTIFIER e.g. 2021/1000xxx/GSD-2021-1000000.json this is due to GitHub limitations around the number of files per directory.

# Supported data formats

The GSD data files are JSON and use a simple name spacing strategy to support multiple data formats. The basic structure is a JSON object (data with "{}") that contains key/value pairs that consist of a namespace identifier (e.g. "GSD" or "OSF") and a second JSON object with the data (e.g. GSD or OSV data). This allows direct imports of existing JSON data from other formats.

| Name | Name Space ID | URL to Schema |
| ---- |---------------| --------------|
| CSAF2 | CSAF2 or csaf2 | https://github.com/oasis-tcs/csaf/blob/master/csaf_2.0/json_schema/csaf_json_schema.json |
| CVE4 | CVE4 or cve4 | https://github.com/CVEProject/cve-schema/tree/master/schema/v4.0 |
| CVE5 | CVE5 or cve5 | https://github.com/CVEProject/cve-schema/tree/master/schema/v5.0 |
| OSV | OSV or osv | https://ossf.github.io/osv-schema/ |
| GSD | GSD or gsd | NONE |

# GSD Data format

<<<<<<< HEAD
The GSD doesn't have a finished data format yet. The GSD is experimenting primarily with an extended OSV format, various JSON-LD iterations and the CVE JSON 5.0 format.
=======
The GSD doesn't have a finished data format yet. The GSD is experimenting primarily with an extended OSV format, various JSON-LD iterations and to a lesser degree the CVE JSON 5.0 format (by virtue of importing the existing data). 

If you want to help improve the OSV format please file an issue in the https://github.com/ossf/osv-schema project.
>>>>>>> 22635a95

# Identity and attribution for participation

Currently the GSD requires identity/atttribution for participation in GitHub to a GitHub account, this is a technical limitation/feature of the platform. Participation in the public email lists/Twitter/etc. for example does NOT require a GitHub account (or any identity beyond a working email address/Twitter account/etc.). Truly anonymous participation is not explicitly supported, however pseudonymity is supported and welcome.<|MERGE_RESOLUTION|>--- conflicted
+++ resolved
@@ -27,13 +27,11 @@
 
 # GSD Data format
 
-<<<<<<< HEAD
-The GSD doesn't have a finished data format yet. The GSD is experimenting primarily with an extended OSV format, various JSON-LD iterations and the CVE JSON 5.0 format.
-=======
 The GSD doesn't have a finished data format yet. The GSD is experimenting primarily with an extended OSV format, various JSON-LD iterations and to a lesser degree the CVE JSON 5.0 format (by virtue of importing the existing data). 
 
 If you want to help improve the OSV format please file an issue in the https://github.com/ossf/osv-schema project.
->>>>>>> 22635a95
+
+Please note that all data contained within the GSD (be it an ID or otherwise) is assumed to be Unicode and of no fixed length (e.g. some standards like CVE JSON have maximum length field sizes). Please keep this in mind when building tools to consume GSD data.
 
 # Identity and attribution for participation
 
